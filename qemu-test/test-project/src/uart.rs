--- conflicted
+++ resolved
@@ -86,20 +86,9 @@
         // Made it to the 4 pages reserved for UART1
         let (uart1_pages, _) = uart_and_then_some_ut15.split(slots)?;
         let (uart1_page_1_untyped, _, _, _) = uart1_pages.quarter(slots)?;
-<<<<<<< HEAD
 
         let unmapped_uart1_page1 = UnmappedMemoryRegion::new_device(uart1_page_1_untyped, slots)?;
         let uart1_page_1 = uart1_vspace.map_region(unmapped_uart1_page1, CapRights::RW)?;
-=======
-        let uart1_page_1 = uart1_page_1_untyped.retype_device_page(slots)?;
-        // TODO - should we use something more device-specialized
-        // for turning device memory into device pages and mapping them?
-        let uart1_page_1 = uart1_vspace.map_given_page(
-            uart1_page_1,
-            CapRights::RW,
-            arch::vm_attributes::EXECUTE_NEVER,
-        )?;
->>>>>>> c279a67a
 
         let uart1_params = uart::UartParams::<Uart1IrqLine, role::Child> {
             base_ptr: uart1_page_1.vaddr(),
