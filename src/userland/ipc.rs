--- conflicted
+++ resolved
@@ -59,7 +59,7 @@
     let (child_endpoint_responder, child_cnode_responder) = local_endpoint
         .copy(&local_cnode, child_cnode_responder, CapRights::RW)
         .expect("Could not copy to child b");
-    // TODO: Delete local endpoint?
+
     Ok((
         child_cnode_caller,
         child_cnode_responder,
@@ -94,11 +94,7 @@
     _rsp: PhantomData<Rsp>,
 }
 
-<<<<<<< HEAD
-impl<'a, Req: Sized, Rsp: Sized> IPCBufferWrapper<'a, Req, Rsp> {
-=======
 impl<'a, Req: Sized, Rsp: Sized> IPCBuffer<'a, Req, Rsp> {
->>>>>>> 2665d219
     unsafe fn unchecked_copy_into_buffer<T: Sized>(&mut self, data: &T) {
         core::ptr::copy(
             data as *const T,
@@ -196,10 +192,6 @@
         if msg_info.length() != core::mem::size_of::<Rsp>() {
             return Err(IPCError::ResponseSizeMismatch);
         }
-<<<<<<< HEAD
-=======
-
->>>>>>> 2665d219
         Ok(ipc_buffer.copy_rsp_from_buffer())
     }
 }
