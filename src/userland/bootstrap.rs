--- conflicted
+++ resolved
@@ -1,10 +1,7 @@
 use crate::arch::{address_space, asid, paging};
 use crate::pow::Pow;
-<<<<<<< HEAD
-=======
 use crate::userland::cap::UnassignedPageDirectory;
 use crate::userland::process::NeitherSendNorSync;
->>>>>>> 005aa25b
 use crate::userland::{
     memory_kind, role, ASIDControl, AssignedPageDirectory, CNode, CNodeSlots, Cap, IRQControl,
     LocalCNode, LocalCNodeSlots, LocalCap, MappedPage, MappedPageTable, SeL4Error,
@@ -60,15 +57,7 @@
 
     pub asid_control: LocalCap<ASIDControl<ASIDControlFreePools>>,
     pub irq_control: LocalCap<IRQControl>,
-<<<<<<< HEAD
     pub user_image: UserImage,
-}
-=======
-    user_image_frames_start: usize,
-    user_image_frames_end: usize,
-    user_image_paging_start: usize,
-    user_image_paging_end: usize,
->>>>>>> 005aa25b
 
     #[allow(dead_code)]
     neither_send_nor_sync: NeitherSendNorSync,
@@ -98,21 +87,14 @@
                 },
                 _role: PhantomData,
             },
-<<<<<<< HEAD
             user_image: UserImage {
                 frames_start: bootinfo.userImageFrames.start,
                 frames_end: bootinfo.userImageFrames.end,
                 paging_start: bootinfo.userImagePaging.start,
                 paging_end: bootinfo.userImagePaging.end,
             },
-=======
-            user_image_frames_start: bootinfo.userImageFrames.start,
-            user_image_frames_end: bootinfo.userImageFrames.end,
-            user_image_paging_start: bootinfo.userImagePaging.start,
-            user_image_paging_end: bootinfo.userImagePaging.end,
 
             neither_send_nor_sync: Default::default(),
->>>>>>> 005aa25b
         }
     }
 }
@@ -162,114 +144,4 @@
                 _role: PhantomData,
             })
     }
-<<<<<<< HEAD
-=======
-
-    /// Proxy to page_directory for convenience
-    pub fn map_page_table(
-        self,
-        unmapped_page_table: LocalCap<UnmappedPageTable>,
-    ) -> Result<
-        (
-            LocalCap<MappedPageTable<Pow<paging::PageTableBits>, role::Local>>,
-            BootInfo<ASIDPoolFreeSlots, Sub1<PageDirFreeSlots>>,
-        ),
-        SeL4Error,
-    >
-    where
-        PageDirFreeSlots: Sub<B1>,
-        Sub1<PageDirFreeSlots>: Unsigned,
-    {
-        let (mapped_page_table, page_dir) =
-            self.page_directory.map_page_table(unmapped_page_table)?;
-        Ok((
-            mapped_page_table,
-            BootInfo {
-                page_directory: page_dir,
-                tcb: self.tcb,
-                asid_pool: self.asid_pool,
-                irq_control: self.irq_control,
-                user_image_frames_start: self.user_image_frames_start,
-                user_image_frames_end: self.user_image_frames_end,
-                user_image_paging_start: self.user_image_paging_start,
-                user_image_paging_end: self.user_image_paging_end,
-
-                neither_send_nor_sync: Default::default(),
-            },
-        ))
-    }
-
-    /// Convenience wrapper allowing assignment of page dirs to the
-    /// ASID Pool while updating the type signature appropriately,
-    /// saving the caller from having to de/re-structure BootInfo
-    pub fn assign_minimal_page_dir(
-        self,
-        page_dir: LocalCap<UnassignedPageDirectory>,
-    ) -> Result<
-        (
-            LocalCap<AssignedPageDirectory<paging::BasePageDirFreeSlots, role::Child>>,
-            BootInfo<Sub1<ASIDPoolFreeSlots>, PageDirFreeSlots>,
-        ),
-        SeL4Error,
-    >
-    where
-        ASIDPoolFreeSlots: Sub<B1>,
-        Sub1<ASIDPoolFreeSlots>: Unsigned,
-    {
-        let (assigned_page_dir, asid_pool) = self.asid_pool.assign_minimal(page_dir)?;
-        Ok((
-            assigned_page_dir,
-            BootInfo {
-                page_directory: self.page_directory,
-                tcb: self.tcb,
-                asid_pool: asid_pool,
-                irq_control: self.irq_control,
-                user_image_frames_start: self.user_image_frames_start,
-                user_image_frames_end: self.user_image_frames_end,
-                user_image_paging_start: self.user_image_paging_start,
-                user_image_paging_end: self.user_image_paging_end,
-
-                neither_send_nor_sync: Default::default(),
-            },
-        ))
-    }
-}
-
-/// The ASID pool needs an untyped of exactly 4k.
-///
-/// Note that we fully consume the ASIDControl capability,
-/// (which is assumed to be a singleton as well)
-/// because there is a lightly-documented seL4 constraint
-/// that limits us to a single ASIDPool per application.
-impl LocalCap<Untyped<U12, memory_kind::General>> {
-    pub fn retype_asid_pool(
-        self,
-        asid_control: LocalCap<ASIDControl>,
-        dest_slot: LocalCNodeSlot,
-    ) -> Result<LocalCap<ASIDPool<paging::BaseASIDPoolFreeSlots>>, SeL4Error> {
-        let (dest_cptr, dest_offset, _) = dest_slot.elim();
-        let err = unsafe {
-            seL4_ARM_ASIDControl_MakePool(
-                asid_control.cptr,              // _service
-                self.cptr,                      // untyped
-                dest_cptr,                      // root
-                dest_offset,                    // index
-                (8 * size_of::<usize>()) as u8, // depth
-            )
-        };
-
-        if err != 0 {
-            return Err(SeL4Error::UntypedRetype(err));
-        }
-
-        Ok(Cap {
-            cptr: dest_offset,
-            cap_data: ASIDPool {
-                next_free_slot: 0,
-                _free_slots: PhantomData,
-            },
-            _role: PhantomData,
-        })
-    }
->>>>>>> 005aa25b
 }