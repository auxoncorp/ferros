--- conflicted
+++ resolved
@@ -1,11 +1,8 @@
 use typenum::*;
 
 pub mod cap;
-<<<<<<< HEAD
+pub mod fault;
 pub mod userland;
-=======
-pub mod fault;
->>>>>>> 8651b71b
 
 pub type WordSize = U32;
 pub type MinUntypedSize = U4;
