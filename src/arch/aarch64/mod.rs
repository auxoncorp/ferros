use core::marker::PhantomData;

use typenum::*;

use crate::cap::PhantomCap;
use crate::vspace::{PagingRec, PagingTop};

pub mod cap;
<<<<<<< HEAD
pub mod userland;
=======
pub mod fault;
>>>>>>> 8651b71b

pub type WordSize = U32;
pub type MinUntypedSize = U4;
// MaxUntypedSize is half the address space and/or word size.
pub type MaxUntypedSize = U47;

/// The ASID address space is a total of 16 bits. It is bifurcated
/// into high bits and low bits where the high bits determine the
/// number of pools while the low bits identify the ASID /in/ its
/// pool.
pub type ASIDHighBits = U7;
pub type ASIDLowBits = U9;
/// The total number of available pools is 2 ^ ASIDHighBits, however,
/// there is an initial pool given to the root thread.
pub type ASIDPoolCount = op!(U1 << ASIDHighBits);
pub type ASIDPoolSize = op!(U1 << ASIDLowBits);

// The paging structures are layed out as follows:
// L0: PageGlobalDirectory
// L1: |_PageUpperDirectory *L2 | HugePage
// L2:   |_PageDirectory    *L3 | LargePage
// L3:    |_PageTable
//          |_Page
pub type PageGlobalDirBits = U12;
pub type PageGlobalDirIndexBits = U9;
pub type PageUpperDirBits = U12;
pub type PageUpperDirIndexBits = U9;
pub type PageDirectoryBits = U12;
pub type PageDirIndexBits = U9;
pub type PageTableBits = U12;
pub type PageTableIndexBits = U9;
pub type PageBits = U12;
pub type PageIndexBits = U12;

pub type PageBytes = op!(U1 << U12);
pub type LargePageBits = U21;
pub type HugePageBits = U30;

pub type AddressSpace = PagingRec<
    cap::Page<cap::page_state::Unmapped>,
    cap::PageTable,
    PagingRec<
        cap::PageTable,
        cap::PageDirectory,
        PagingRec<
            cap::PageDirectory,
            cap::PageUpperDirectory,
            PagingTop<cap::PageUpperDirectory, cap::PageGlobalDirectory>,
        >,
    >,
>;

pub type PagingRoot = cap::PageGlobalDirectory;

impl AddressSpace {
    pub fn new() -> Self {
        PagingRec {
            layer: cap::PageTable::phantom_instance(),
            next: PagingRec {
                layer: cap::PageDirectory::phantom_instance(),
                next: PagingRec {
                    layer: cap::PageUpperDirectory::phantom_instance(),
                    next: PagingTop {
                        layer: cap::PageGlobalDirectory::phantom_instance(),
                        _item: PhantomData,
                    },
                    _item: PhantomData,
                },
                _item: PhantomData,
            },
            _item: PhantomData,
        }
    }
}

pub type ARMVCPUBits = U12;

pub type BasePageDirFreeSlots = op!((U1 << PageDirectoryBits) - (U1 << U9));
pub type BasePageTableFreeSlots = op!(U1 << PageTableBits);

// TODO remove these when elf stuff lands.
// this is a magic numbers we got from inspecting the binary.
/// 0x00010000
pub type ProgramStart = op!(U1 << U16);
pub type CodePageTableBits = U6;
pub type CodePageTableCount = op!(U1 << CodePageTableBits); // 64 page tables == 64 mb
pub type CodePageCount = op!(CodePageTableCount * BasePageTableFreeSlots); // 2^14
pub type TotalCodeSizeBits = U26;
// The root task has a stack size configurable by the sel4.toml
// in the `root-task-stack-bytes` metadata property.
// This configuration is turned into a generated Rust type named `RootTaskStackPageTableCount`
// that implements `typenum::Unsigned` in the `build.rs` file.
include!(concat!(
    env!("OUT_DIR"),
    "/ROOT_TASK_STACK_PAGE_TABLE_COUNT"
));
// The first N page tables are already mapped for the user image in the root
// task. Add in the stack-reserved page tables (minimum of 1 more)
pub type RootTaskReservedPageDirSlots = op!(CodePageTableCount + RootTaskStackPageTableCount);
pub type RootTaskPageDirFreeSlots = op!(BasePageDirFreeSlots - RootTaskReservedPageDirSlots);

/* EL2 has 48 addressable bits in the vaddr space, the kernel reserves
 * the top 8 of those bits.
 * 0x0000ff8000000000
 * 111111111000000000000000000000000000000000000000*/
// Cf. https://github.com/seL4/seL4/blob/c2fd4b810b18111156c8f3273d24f2ab84a06284/include/arch/arm/arch/64/mode/hardware.h#L40
#[cfg(KernelArmHypervisorSupport)]
pub type KernelReservedStart = op!(((U1 << U8) - U1) << U40);

pub const WORDS_PER_PAGE: usize = PageBytes::USIZE / core::mem::size_of::<usize>();<|MERGE_RESOLUTION|>--- conflicted
+++ resolved
@@ -6,11 +6,8 @@
 use crate::vspace::{PagingRec, PagingTop};
 
 pub mod cap;
-<<<<<<< HEAD
+pub mod fault;
 pub mod userland;
-=======
-pub mod fault;
->>>>>>> 8651b71b
 
 pub type WordSize = U32;
 pub type MinUntypedSize = U4;
